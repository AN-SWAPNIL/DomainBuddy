<<<<<<< HEAD
const express = require("express");
const cors = require("cors");
const helmet = require("helmet");
const morgan = require("morgan");
const compression = require("compression");
const rateLimit = require("express-rate-limit");
require("dotenv").config();

const authRoutes = require("./routes/auth");
const userRoutes = require("./routes/user");
const domainRoutes = require("./routes/domain");
const paymentRoutes = require("./routes/payment");
const { errorHandler } = require("./middleware/errorHandler");
const { notFound } = require("./middleware/notFound");
=======
const express = require('express');
const cors = require('cors');
const helmet = require('helmet');
const morgan = require('morgan');
const compression = require('compression');
const rateLimit = require('express-rate-limit');
require('dotenv').config();

const authRoutes = require('./routes/auth');
const userRoutes = require('./routes/user');
const domainRoutes = require('./routes/domain');
const { errorHandler } = require('./middleware/errorHandler');
const { notFound } = require('./middleware/notFound');
>>>>>>> 82e10ca7

const app = express();
const PORT = process.env.PORT || 5000;

// Trust proxy if behind reverse proxy (like ngrok)
app.set("trust proxy", 1);

// Rate limiting
const limiter = rateLimit({
  windowMs: parseInt(process.env.RATE_LIMIT_WINDOW_MS) || 15 * 60 * 1000, // 15 minutes
  max: parseInt(process.env.RATE_LIMIT_MAX_REQUESTS) || 100, // limit each IP to 100 requests per windowMs
  message: {
    success: false,
    message: "Too many requests from this IP, please try again later.",
  },
  standardHeaders: true,
  legacyHeaders: false,
});

// Middleware
app.use(limiter);
app.use(helmet());
app.use(compression());
app.use(morgan("combined"));

// CORS configuration
const corsOptions = {
  origin: function (origin, callback) {
    // Allow requests with no origin (like mobile apps or curl requests)
    if (!origin) return callback(null, true);

    const allowedOrigins = [
<<<<<<< HEAD
      process.env.CLIENT_URL || "http://localhost:5173",
      "http://localhost:3000",
      "http://localhost:5173",
      "http://127.0.0.1:5173",
      "http://127.0.0.1:3000",
=======
      process.env.CLIENT_URL || 'http://localhost:5173',
      'http://localhost:3000',
      'http://localhost:5174',
      'http://127.0.0.1:5174',
>>>>>>> 82e10ca7
    ];

    // Allow ngrok URLs
    if (origin.includes("ngrok") || origin.includes("ngrok.io")) {
      return callback(null, true);
    }

    if (allowedOrigins.includes(origin)) {
      callback(null, true);
    } else {
      console.log("CORS blocked origin:", origin);
      callback(new Error("Not allowed by CORS"));
    }
  },
  credentials: true,
  methods: ["GET", "POST", "PUT", "DELETE", "PATCH", "OPTIONS"],
  allowedHeaders: [
    "Content-Type",
    "Authorization",
    "x-stripe-signature",
    "ngrok-skip-browser-warning",
  ],
};

app.use(cors(corsOptions));

// Stripe webhook endpoint (must be before express.json())
app.use(
  "/api/payments/webhook",
  express.raw({ type: "application/json" }),
  paymentRoutes
);

// Body parsing middleware
app.use(express.json({ limit: "10mb" }));
app.use(express.urlencoded({ extended: true, limit: "10mb" }));

// Health check endpoint
app.get("/health", (req, res) => {
  res.status(200).json({
    success: true,
    message: "Server is running",
    timestamp: new Date().toISOString(),
    environment: process.env.NODE_ENV || "development",
  });
});

// API Routes
<<<<<<< HEAD
app.use("/api/auth", authRoutes);
app.use("/api/user", userRoutes);
app.use("/api/domains", domainRoutes);
app.use("/api/payments", paymentRoutes);
=======
app.use('/api/auth', authRoutes);
app.use('/api/user', userRoutes);
app.use('/api/domains', domainRoutes);
>>>>>>> 82e10ca7

// Test endpoint
app.get("/api/test", (req, res) => {
  res.json({
    success: true,
    message: "API is working!",
    timestamp: new Date().toISOString(),
  });
});

// Error handling middleware (must be last)
app.use(notFound);
app.use(errorHandler);

// Start server
app.listen(PORT, () => {
  console.log(`🚀 Server running on port ${PORT}`);
  console.log(
    `📱 Client URL: ${process.env.CLIENT_URL || "http://localhost:5173"}`
  );
  console.log(`🌍 Environment: ${process.env.NODE_ENV || "development"}`);
  console.log(`🔗 Health check: http://localhost:${PORT}/health`);
});

module.exports = app;<|MERGE_RESOLUTION|>--- conflicted
+++ resolved
@@ -1,4 +1,3 @@
-<<<<<<< HEAD
 const express = require("express");
 const cors = require("cors");
 const helmet = require("helmet");
@@ -13,21 +12,6 @@
 const paymentRoutes = require("./routes/payment");
 const { errorHandler } = require("./middleware/errorHandler");
 const { notFound } = require("./middleware/notFound");
-=======
-const express = require('express');
-const cors = require('cors');
-const helmet = require('helmet');
-const morgan = require('morgan');
-const compression = require('compression');
-const rateLimit = require('express-rate-limit');
-require('dotenv').config();
-
-const authRoutes = require('./routes/auth');
-const userRoutes = require('./routes/user');
-const domainRoutes = require('./routes/domain');
-const { errorHandler } = require('./middleware/errorHandler');
-const { notFound } = require('./middleware/notFound');
->>>>>>> 82e10ca7
 
 const app = express();
 const PORT = process.env.PORT || 5000;
@@ -60,18 +44,13 @@
     if (!origin) return callback(null, true);
 
     const allowedOrigins = [
-<<<<<<< HEAD
       process.env.CLIENT_URL || "http://localhost:5173",
       "http://localhost:3000",
       "http://localhost:5173",
+      "http://localhost:5174",
       "http://127.0.0.1:5173",
       "http://127.0.0.1:3000",
-=======
-      process.env.CLIENT_URL || 'http://localhost:5173',
-      'http://localhost:3000',
-      'http://localhost:5174',
-      'http://127.0.0.1:5174',
->>>>>>> 82e10ca7
+      "http://127.0.0.1:5174",
     ];
 
     // Allow ngrok URLs
@@ -120,16 +99,10 @@
 });
 
 // API Routes
-<<<<<<< HEAD
 app.use("/api/auth", authRoutes);
 app.use("/api/user", userRoutes);
 app.use("/api/domains", domainRoutes);
 app.use("/api/payments", paymentRoutes);
-=======
-app.use('/api/auth', authRoutes);
-app.use('/api/user', userRoutes);
-app.use('/api/domains', domainRoutes);
->>>>>>> 82e10ca7
 
 // Test endpoint
 app.get("/api/test", (req, res) => {
